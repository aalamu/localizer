--- conflicted
+++ resolved
@@ -25,67 +25,24 @@
     runs-on: ubuntu-latest
 
     steps:
-    - name: Checkout repository
-      uses: actions/checkout@v4
+      - name: Checkout repository
+        uses: actions/checkout@v4
 
-    - name: Set up JDK 17
-      uses: actions/setup-java@v4
-      with:
-        distribution: 'temurin'
-        java-version: '21'
-        cache: maven
-<<<<<<< HEAD
-        server-id: central
-        server-username: ${{ secrets.MAVEN_CENTRAL_USERNAME }} # env variable for username in deploy
-        server-password: ${{ secrets.MAVEN_CENTRAL_TOKEN }} # env variable for token in deploy
-        gpg-private-key: ${{ secrets.GPG_PRIVATE_KEY }} # Value of the GPG private key to import
-        gpg-passphrase: ${{ secrets.GPG_PASSPHRASE }} # env variable for GPG private key passphrase
+      - name: Set up JDK 17
+        uses: actions/setup-java@v4
+        with:
+          distribution: 'temurin'
+          java-version: '21'
+          cache: maven
+          server-id: central
+          server-username: ${{ secrets.MAVEN_CENTRAL_USERNAME }} # env variable for username in deploy
+          server-password: ${{ secrets.MAVEN_CENTRAL_TOKEN }} # env variable for token in deploy
+          gpg-private-key: ${{ secrets.GPG_PRIVATE_KEY }} # Value of the GPG private key to import
+          gpg-passphrase: ${{ secrets.GPG_PASSPHRASE }} # env variable for GPG private key passphrase
 
-    - name: Publish artifact
-      run: mvn clean deploy -P deployment
-      env:
-        MAVEN_USERNAME: ${{ secrets.MAVEN_CENTRAL_USERNAME }}
-        MAVEN_CENTRAL_TOKEN: ${{ secrets.MAVEN_CENTRAL_TOKEN }}
-=======
-        gpg-private-key: ${{ secrets.GPG_PRIVATE_KEY }}
-        gpg-passphrase: ${{ secrets.GPG_PASSPHRASE }}
-
-    - name: Setup Maven Settings
-      uses: s4u/maven-settings-action@v3.0.0
-      with:
-        servers: '[{"id": "central", "username": "${{secrets.MAVEN_USERNAME}}", "password": "${{secrets.MAVEN_PASSWORD}}"}]'
-
-    - name: Extract version from tag
-      id: extract_version
-      run: echo "RELEASE_VERSION=${GITHUB_REF#refs/tags/}" >> $GITHUB_ENV
-
-    # - name: Install
-    #   run: |
-    #     # Set GPG_TTY again for the deploy step
-    #     mvn install
-    #   env:
-    #     MAVEN_GPG_PASSPHRASE: ${{ secrets.GPG_PASSPHRASE }}
-
-    - name: Build with Maven
-      run: mvn clean verify
-      env:
-        MAVEN_GPG_PASSPHRASE: ${{ secrets.GPG_PASSPHRASE }}
-
-    # - name: Test
-    #   run: mvn test
-    #   env:
-    #     MAVEN_GPG_PASSPHRASE: ${{ secrets.GPG_PASSPHRASE }}
-
-    - name: Package with Maven
-      run: mvn versions:set -DnewVersion=${{ env.RELEASE_VERSION }} && mvn package -DskipTests
-
-
-    - name: Deploy Github and Maven Central
-      run: |
-        # Set GPG_TTY again for the deploy step
-        mvn deploy
-      env:
-        GITHUB_USERNAME: ${{ secrets.GITHUB_ACTOR }}
-        GITHUB_TOKEN: ${{ secrets.GITHUB_TOKEN }}
->>>>>>> 44f2a47c
-        MAVEN_GPG_PASSPHRASE: ${{ secrets.GPG_PASSPHRASE }}+      - name: Publish artifact
+        run: mvn clean deploy -P deployment
+        env:
+          MAVEN_USERNAME: ${{ secrets.MAVEN_CENTRAL_USERNAME }}
+          MAVEN_CENTRAL_TOKEN: ${{ secrets.MAVEN_CENTRAL_TOKEN }}
+          MAVEN_GPG_PASSPHRASE: ${{ secrets.GPG_PASSPHRASE }}